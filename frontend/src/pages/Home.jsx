import '../styles/pages.css'
<<<<<<< HEAD
import { uploadImage, uploadText, downloadICS, triggerDownload } from '../services/api'
=======
import '../styles/checkbox.css'
import { useHome } from '../hooks/useHome'
import {
    ImageUploadArea,
    TextInputField,
    ErrorMessage,
    ResultMessage,
    LocationTimezoneSettings,
    FormActions,
} from '../components'
>>>>>>> 9ad0461a

export default function Home() {
    const {
        image,
        text,
        dragActive,
        contextMenu,
        loading,
        result,
        error,
        useLocation,
        locationInfo,
        useTimezone,
        timezoneInfo,
        hasImage,
        hasText,
        hasInput,
        handleImageChange,
        handleDrag,
        handleDrop,
        handleClear,
        handleStart,
        handleDownloadICS,
        handleContextMenu,
        pasteFromClipboard,
        handleLocationChange,
        handleTimezoneChange,
        setText,
        setImage,
        setError,
        setResult,
    } = useHome()

    return (
        <div className="page-content home-form">
            <h1>Get Started</h1>

            {/* Error Message Component */}
            <ErrorMessage
                error={error}
                onClose={() => setError(null)}
            />

            {/* Location & Timezone Settings Component */}
            <LocationTimezoneSettings
                useLocation={useLocation}
                locationInfo={locationInfo}
                useTimezone={useTimezone}
                timezoneInfo={timezoneInfo}
                onLocationChange={handleLocationChange}
                onTimezoneChange={handleTimezoneChange}
            />

            {/* Result Message Component */}
            <ResultMessage
                result={result}
                loading={loading}
                onDownload={handleDownloadICS}
                onClose={() => {
                    setResult(null)
                    setImage(null)
                    setText('')
                }}
            />

            <form onSubmit={handleStart} className="simple-form">
                {/* Image Upload Area Component */}
                <ImageUploadArea
                    image={image}
                    hasText={hasText}
                    loading={loading}
                    dragActive={dragActive}
                    onDragEnter={handleDrag}
                    onDragLeave={handleDrag}
                    onDragOver={handleDrag}
                    onDrop={handleDrop}
                    onImageChange={handleImageChange}
                    onContextMenu={handleContextMenu}
                    contextMenu={contextMenu}
                    onPasteFromClipboard={pasteFromClipboard}
                />

                {/* Text Input Field Component */}
                <TextInputField
                    text={text}
                    hasImage={hasImage}
                    loading={loading}
                    onChange={(e) => {
                        const v = e.target.value
                        setText(v)
                        if (v.trim().length > 0) {
                            setImage(null)
                        }
                    }}
                />

                {/* Form Actions Component */}
                <FormActions
                    hasInput={hasInput}
                    loading={loading}
                    onClear={handleClear}
                />
            </form>
        </div>
    )
}<|MERGE_RESOLUTION|>--- conflicted
+++ resolved
@@ -1,7 +1,4 @@
 import '../styles/pages.css'
-<<<<<<< HEAD
-import { uploadImage, uploadText, downloadICS, triggerDownload } from '../services/api'
-=======
 import '../styles/checkbox.css'
 import { useHome } from '../hooks/useHome'
 import {
@@ -12,7 +9,6 @@
     LocationTimezoneSettings,
     FormActions,
 } from '../components'
->>>>>>> 9ad0461a
 
 export default function Home() {
     const {
